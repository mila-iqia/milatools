--- conflicted
+++ resolved
@@ -44,11 +44,7 @@
 from milatools.cli.profile import ensure_program, setup_profile
 from milatools.cli.utils import (
     CLUSTERS,
-<<<<<<< HEAD
-=======
     AllocationFlagsAction,
-    Cluster,
->>>>>>> bf82ca9f
     CommandNotFoundError,
     MilatoolsUserError,
     SSHConnectionError,
@@ -253,17 +249,13 @@
         help="Node to connect to",
         metavar="NODE",
     )
-<<<<<<< HEAD
+
+    _add_allocation_options(code_parser)
 
     if sys.platform == "win32":
         code_parser.set_defaults(function=code_v1)
     else:
         code_parser.set_defaults(function=code)
-=======
-    _add_allocation_options(code_parser)
-
-    code_parser.set_defaults(function=code)
->>>>>>> bf82ca9f
 
     # ----- mila sync vscode-extensions ------
 
@@ -1181,11 +1173,7 @@
 def _find_allocation(
     remote: RemoteV1,
     node: str | None,
-<<<<<<< HEAD
-    job: str | int | None,
-=======
     job: int | str | None,
->>>>>>> bf82ca9f
     alloc: list[str],
     cluster: str = "mila",
     job_name: str = "mila-tools",
